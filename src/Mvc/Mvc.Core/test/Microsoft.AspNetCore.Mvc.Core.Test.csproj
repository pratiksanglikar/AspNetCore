﻿<Project Sdk="Microsoft.NET.Sdk">

  <PropertyGroup>
<<<<<<< HEAD
    <TargetFramework>netcoreapp5.0</TargetFramework>
=======
    <TargetFramework>netcoreapp3.0</TargetFramework>
    <RootNamespace>Microsoft.AspNetCore.Mvc</RootNamespace>
>>>>>>> 2e4274cb
  </PropertyGroup>

  <ItemGroup>
    <None Include="xunit.runner.json" CopyToOutputDirectory="PreserveNewest" />
  </ItemGroup>

  <ItemGroup>
    <Reference Include="Microsoft.AspNetCore.Mvc.NewtonsoftJson" />
    <ProjectReference Include="..\..\shared\Mvc.Core.TestCommon\Microsoft.AspNetCore.Mvc.Core.TestCommon.csproj" />
    <ProjectReference Include="..\..\shared\Mvc.TestDiagnosticListener\Microsoft.AspNetCore.Mvc.TestDiagnosticListener.csproj" />

    <Reference Include="Microsoft.AspNetCore.ResponseCaching" />
    <Reference Include="Microsoft.Extensions.Logging.Testing" />
  </ItemGroup>
</Project><|MERGE_RESOLUTION|>--- conflicted
+++ resolved
@@ -1,12 +1,8 @@
 ﻿<Project Sdk="Microsoft.NET.Sdk">
 
   <PropertyGroup>
-<<<<<<< HEAD
     <TargetFramework>netcoreapp5.0</TargetFramework>
-=======
-    <TargetFramework>netcoreapp3.0</TargetFramework>
     <RootNamespace>Microsoft.AspNetCore.Mvc</RootNamespace>
->>>>>>> 2e4274cb
   </PropertyGroup>
 
   <ItemGroup>
