--- conflicted
+++ resolved
@@ -13,12 +13,8 @@
   <PropertyGroup>
     <SchemaVersion>2.0</SchemaVersion>
   </PropertyGroup>
-<<<<<<< HEAD
   <ItemGroup>
     <Service Include="{82a7f48d-3b50-4b1e-b82e-3ada8210c358}" />
   </ItemGroup>
-  <Import Project="$(VSToolsPath)\AspNet\Microsoft.Web.AspNet.targets" Condition="'$(VSToolsPath)' != ''" />
-=======
   <Import Project="$(VSToolsPath)\DNX\Microsoft.DNX.targets" Condition="'$(VSToolsPath)' != ''" />
->>>>>>> 8be4a1a0
 </Project>